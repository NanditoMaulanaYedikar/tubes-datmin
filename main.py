--- conflicted
+++ resolved
@@ -17,23 +17,18 @@
 @st.cache_data
 def load_data():
     try:
-        df = pd.read_excel('data/MKG1_Data_Konversi_Repricing.xlsx')  # Pastikan nama file ini cocok
+        df = pd.read_excel('data/MKG1_Data_Konversi_Repricing.xlsx')
         return df
     except Exception as e:
         st.error(f"Gagal memuat data: {e}")
         return pd.DataFrame()
 
 df = load_data()
-
 if df.empty:
     st.stop()
 
 # ============================================
-<<<<<<< HEAD
 # Sidebar Navigasi (radio yang stabil)
-=======
-# Sidebar Navigasi (pakai tombol)
->>>>>>> 3ae0246d
 # ============================================
 st.sidebar.title("Navigasi")
 page = st.sidebar.radio("Pilih halaman:", ["Unsupervised Learning", "Supervised Learning"])
@@ -46,7 +41,7 @@
 for col in df.select_dtypes(include='object').columns:
     df[col] = le.fit_transform(df[col])
 
-# Target variabel
+# Tentukan kolom target
 target_col = 'Issued' if 'Issued' in df.columns else df.columns[-1]
 X = df.drop(target_col, axis=1)
 y = df[target_col]
@@ -138,7 +133,6 @@
     }).sort_values(by='Koefisien', key=abs, ascending=False)
     st.dataframe(coef_df)
 
- # Tambahan penjelasan interpretasi koefisien
     st.markdown("""
     **Interpretasi Koefisien:**
     - Koefisien positif artinya fitur meningkatkan kemungkinan polis berhasil diterbitkan.
